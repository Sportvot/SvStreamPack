--- conflicted
+++ resolved
@@ -366,11 +366,7 @@
     }
 
     fun setMute(isMuted: Boolean) {
-<<<<<<< HEAD
-        streamer.audioProcessor?.isMuted = !isMuted
-=======
         streamer.audioInput?.isMuted = isMuted
->>>>>>> 6bbbd902
     }
 
     @RequiresPermission(Manifest.permission.CAMERA)
