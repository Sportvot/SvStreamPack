/*
 * Copyright (C) 2025 Thibault B.
 *
 * Licensed under the Apache License, Version 2.0 (the "License");
 * you may not use this file except in compliance with the License.
 * You may obtain a copy of the License at
 *
 * http://www.apache.org/licenses/LICENSE-2.0
 *
 * Unless required by applicable law or agreed to in writing, software
 * distributed under the License is distributed on an "AS IS" BASIS,
 * WITHOUT WARRANTIES OR CONDITIONS OF ANY KIND, either express or implied.
 * See the License for the specific language governing permissions and
 * limitations under the License.
 */
package io.github.thibaultbee.streampack.core.pipelines

import android.content.Context
import android.graphics.Rect
import io.github.thibaultbee.streampack.core.elements.data.ICloseableFrame
import io.github.thibaultbee.streampack.core.elements.data.RawFrame
import io.github.thibaultbee.streampack.core.elements.endpoints.DynamicEndpointFactory
import io.github.thibaultbee.streampack.core.elements.endpoints.IEndpointInternal
import io.github.thibaultbee.streampack.core.elements.processing.video.DefaultSurfaceProcessorFactory
import io.github.thibaultbee.streampack.core.elements.processing.video.ISurfaceProcessorInternal
import io.github.thibaultbee.streampack.core.elements.processing.video.outputs.AspectRatioMode
import io.github.thibaultbee.streampack.core.elements.processing.video.outputs.ISurfaceOutput
import io.github.thibaultbee.streampack.core.elements.processing.video.outputs.SurfaceOutput
import io.github.thibaultbee.streampack.core.elements.processing.video.source.DefaultSourceInfoProvider
import io.github.thibaultbee.streampack.core.elements.processing.video.source.ISourceInfoProvider
import io.github.thibaultbee.streampack.core.elements.sources.audio.AudioSourceConfig
import io.github.thibaultbee.streampack.core.elements.sources.video.VideoSourceConfig
import io.github.thibaultbee.streampack.core.elements.utils.RotationValue
import io.github.thibaultbee.streampack.core.elements.utils.extensions.displayRotation
import io.github.thibaultbee.streampack.core.elements.utils.extensions.isCompatibleWith
import io.github.thibaultbee.streampack.core.elements.utils.extensions.runningHistoryNotNull
import io.github.thibaultbee.streampack.core.interfaces.IStreamer
import io.github.thibaultbee.streampack.core.interfaces.IWithAudioSource
import io.github.thibaultbee.streampack.core.interfaces.IWithVideoRotation
import io.github.thibaultbee.streampack.core.interfaces.IWithVideoSource
import io.github.thibaultbee.streampack.core.logger.Logger
import io.github.thibaultbee.streampack.core.pipelines.inputs.AudioInput
import io.github.thibaultbee.streampack.core.pipelines.inputs.IAudioInput
import io.github.thibaultbee.streampack.core.pipelines.inputs.IVideoInput
import io.github.thibaultbee.streampack.core.pipelines.inputs.VideoInput
import io.github.thibaultbee.streampack.core.pipelines.outputs.IAudioCallbackPipelineOutputInternal
import io.github.thibaultbee.streampack.core.pipelines.outputs.IAudioPipelineOutputInternal
import io.github.thibaultbee.streampack.core.pipelines.outputs.IAudioSyncPipelineOutputInternal
import io.github.thibaultbee.streampack.core.pipelines.outputs.IConfigurableAudioPipelineOutput
import io.github.thibaultbee.streampack.core.pipelines.outputs.IConfigurableAudioPipelineOutputInternal
import io.github.thibaultbee.streampack.core.pipelines.outputs.IConfigurableVideoPipelineOutput
import io.github.thibaultbee.streampack.core.pipelines.outputs.IConfigurableVideoPipelineOutputInternal
import io.github.thibaultbee.streampack.core.pipelines.outputs.IPipelineEventOutputInternal
import io.github.thibaultbee.streampack.core.pipelines.outputs.IPipelineOutput
import io.github.thibaultbee.streampack.core.pipelines.outputs.IVideoCallbackPipelineOutputInternal
import io.github.thibaultbee.streampack.core.pipelines.outputs.IVideoPipelineOutputInternal
import io.github.thibaultbee.streampack.core.pipelines.outputs.IVideoSurfacePipelineOutputInternal
import io.github.thibaultbee.streampack.core.pipelines.outputs.SurfaceDescriptor
import io.github.thibaultbee.streampack.core.pipelines.outputs.encoding.EncodingPipelineOutput
import io.github.thibaultbee.streampack.core.pipelines.outputs.encoding.IConfigurableAudioVideoEncodingPipelineOutput
import io.github.thibaultbee.streampack.core.pipelines.outputs.encoding.IEncodingPipelineOutput
import io.github.thibaultbee.streampack.core.pipelines.outputs.isStreaming
import io.github.thibaultbee.streampack.core.pipelines.utils.MultiException
import io.github.thibaultbee.streampack.core.pipelines.utils.SourceConfigUtils
import kotlinx.coroutines.CoroutineDispatcher
import kotlinx.coroutines.CoroutineScope
import kotlinx.coroutines.Dispatchers
import kotlinx.coroutines.cancel
import kotlinx.coroutines.flow.MutableStateFlow
import kotlinx.coroutines.flow.StateFlow
import kotlinx.coroutines.flow.asStateFlow
import kotlinx.coroutines.launch
import kotlinx.coroutines.runBlocking
import kotlinx.coroutines.sync.Mutex
import kotlinx.coroutines.sync.withLock
import kotlinx.coroutines.withContext
import java.util.concurrent.atomic.AtomicBoolean

/**
 * The main pipeline for the streamer.
 *
 * @param context the application context
 * @param withAudio whether the streamer has audio. It will create necessary audio components.
 * @param withVideo whether the streamer has video. It will create necessary video components.
 * @param audioOutputMode the audio output mode. It can be [AudioOutputMode.PUSH] or [AudioOutputMode.CALLBACK]. Only use [AudioOutputMode.CALLBACK] when you have a single output and its implements [IAudioCallbackPipelineOutputInternal]. By default, it is [AudioOutputMode.PUSH].
 * @param coroutineDispatcher the coroutine dispatcher
 */
open class StreamerPipeline(
    protected val context: Context,
    val withAudio: Boolean = true,
    val withVideo: Boolean = true,
    private val audioOutputMode: AudioOutputMode = AudioOutputMode.PUSH,
    surfaceProcessorFactory: ISurfaceProcessorInternal.Factory = DefaultSurfaceProcessorFactory(),
    protected val coroutineDispatcher: CoroutineDispatcher = Dispatchers.Default
) : IWithVideoSource, IWithVideoRotation, IWithAudioSource, IStreamer {
    private val coroutineScope: CoroutineScope = CoroutineScope(coroutineDispatcher)
    private var isReleaseRequested = AtomicBoolean(false)

    private val _throwableFlow = MutableStateFlow<Throwable?>(null)
    override val throwableFlow = _throwableFlow.asStateFlow()

    // INPUTS
    private val _audioInput = if (withAudio) {
        when (audioOutputMode) {
            AudioOutputMode.PUSH -> AudioInput(context, AudioInput.PushConfig(::queueAudioFrame))
            AudioOutputMode.CALLBACK -> AudioInput(context, AudioInput.CallbackConfig())
        }
    } else {
        null
    }
    override val audioInput: IAudioInput? = _audioInput

    private val _videoInput = if (withVideo) {
        VideoInput(context, surfaceProcessorFactory)
    } else {
        null
    }

    override val videoInput: IVideoInput? = _videoInput

    private val _isStreamingFlow = MutableStateFlow(false)

    /**
     * State flow of the streaming state.
     *
     * It is true if a least one input (audio or video) is streaming.
     */
    override val isStreamingFlow: StateFlow<Boolean> = _isStreamingFlow.asStateFlow()

    // OUTPUTS
    private val outputMapMutex = Mutex()
    private val outputs = hashMapOf<IPipelineOutput, CoroutineScope>()

    /**
     * Sets the target rotation of all outputs.
     */
    override suspend fun setTargetRotation(
        @RotationValue rotation: Int
    ) {
        if (isReleaseRequested.get()) {
            throw IllegalStateException("Pipeline is released")
        }

        require(withVideo) { "Do not need to set video rotation as it is an audio only streamer" }
        safeOutputCall { outputs ->
            outputs.keys.filterIsInstance<IVideoSurfacePipelineOutputInternal>()
                .forEach { it.setTargetRotation(rotation) }
        }
    }

    init {
        require(withAudio || withVideo) { "At least one of audio or video must be set" }

        _videoInput?.let { input ->
            coroutineScope.launch {
                input.infoProviderFlow.collect {
                    if (isReleaseRequested.get()) {
                        Logger.w(TAG, "Pipeline is released, dropping video info")
                        return@collect
                    }
                    resetSurfaceProcessorOutputSurface()
                }
            }
            coroutineScope.launch {
                input.isStreamingFlow.collect { isStreaming ->
                    if (isReleaseRequested.get()) {
                        Logger.w(TAG, "Pipeline is released, dropping video streaming state")
                        return@collect
                    }

                    if (!isStreaming) {
                        if (_audioInput?.isStreamingFlow?.value == true) {
                            Logger.i(TAG, "Video input is stopped: stopping video only outputs")
                            // Only stops video only output
                            safeStreamingOutputCall { streamingOutputs ->
                                streamingOutputs.filter { !it.key.withAudio && it.key.isStreaming }
                                    .forEach {
                                        it.value.launch {
                                            try {
                                                it.key.stopStream()
                                            } catch (t: Throwable) {
                                                Logger.w(
                                                    TAG,
                                                    "Stop video only output: Can't stop output $it: ${t.message}"
                                                )
                                            }
                                        }
                                    }
                            }
                        } else {
                            Logger.i(TAG, "Video input is stopped: stopping all outputs")
                            // Stops all outputs
                            _isStreamingFlow.emit(false)
                            stopOutputStreams()
                        }
                    }
                }
            }
        }

        _audioInput?.let { input ->
            coroutineScope.launch {
                input.isStreamingFlow.collect { isStreaming ->
                    if (isReleaseRequested.get()) {
                        Logger.w(TAG, "Pipeline is released, dropping audio streaming state")
                        return@collect
                    }

                    if (!isStreaming) {
                        if (_videoInput?.isStreamingFlow?.value == true) {
                            Logger.i(TAG, "Audio input is stopped: stopping audio only outputs")
                            // Stops audio only output
                            safeStreamingOutputCall { streamingOutputs ->
                                streamingOutputs.filter { !it.key.withVideo && it.key.isStreaming }
                                    .forEach {
                                        it.value.launch {
                                            try {
                                                it.key.stopStream()
                                            } catch (t: Throwable) {
                                                Logger.w(
                                                    TAG,
                                                    "Stop audio only output: Can't stop output $it: ${t.message}"
                                                )
                                            }
                                        }
                                    }
                            }
                        } else {
                            Logger.i(TAG, "Audio input is stopped: stopping all outputs")
                            // Stops all outputs
                            _isStreamingFlow.emit(false)
                            stopOutputStreams()
                        }
                    }
                }
            }
        }
    }

    private suspend fun setAudioSourceConfig(value: AudioSourceConfig) {
        if (isReleaseRequested.get()) {
            throw IllegalStateException("Pipeline is released")
        }
        require(withAudio) { "Do not need to set audio as it is a video only streamer" }
        val input = requireNotNull(_audioInput) { "Audio input is not set" }
        input.setSourceConfig(value)
    }

    private fun queueAudioFrame(frame: RawFrame) {
        /**
         *  Using `runBlocking` to avoid to dispatch the frame to another thread.
         *  It is possible because the [RawFramePullPush] has an output thread.
         */
        runBlocking {
            safeStreamingOutputCall { streamingOutputs ->
                val audioStreamingOutput =
                    streamingOutputs.keys.filterIsInstance<IAudioSyncPipelineOutputInternal>()
                if (audioStreamingOutput.isEmpty()) {
                    Logger.w(TAG, "No audio streaming output to process the frame")
                    frame.close()
                } else if (audioStreamingOutput.size == 1) {
                    audioStreamingOutput.first().queueAudioFrame(frame)
                } else {
                    // Hook to close frame when all outputs have processed it
                    var numOfClosed = 0
                    val onClosed = { frame: ICloseableFrame ->
                        numOfClosed++
                        if (numOfClosed == audioStreamingOutput.size) {
                            frame.close()
                        }
                    }
                    audioStreamingOutput.forEachIndexed { index, output ->
                        output.queueAudioFrame(
                            frame.copy(
                                rawBuffer = if (index == audioStreamingOutput.lastIndex) {
                                    frame.rawBuffer
                                } else {
                                    frame.rawBuffer.duplicate()
                                },
                                onClosed = onClosed
                            )
                        )
                    }
                }
            }
        }
    }

    private suspend fun setVideoSourceConfig(value: VideoSourceConfig) {
        if (isReleaseRequested.get()) {
            throw IllegalStateException("Pipeline is released")
        }
        require(withVideo) { "Do not need to set video as it is an audio only streamer" }
        val input = requireNotNull(_videoInput) { "Video input is not set" }
        input.setSourceConfig(value)
    }

    // VIDEO PROCESSING
    /**
     * Updates the transformation of the surface output.
     * To be called when the source info provider or [isMirroringRequired] is updated.
     */
    private suspend fun resetSurfaceProcessorOutputSurface() {
        Logger.d(TAG, "Resetting surface processor output surface")
        safeOutputCall { outputs ->
            outputs.keys.filterIsInstance<IVideoSurfacePipelineOutputInternal>()
                .filter { it.surfaceFlow.value != null }.forEach {
                    resetSurfaceProcessorOutputSurface(it)
                }
        }
    }

    /**
     * Updates the transformation of the surface output.
     */
    private suspend fun resetSurfaceProcessorOutputSurface(
        videoOutput: IVideoSurfacePipelineOutputInternal
    ) {
        Logger.i(TAG, "Updating transformation")
        videoOutput.surfaceFlow.value?.let { surfaceDescriptor ->
            _videoInput?.removeOutputSurface(surfaceDescriptor.surface)
            _videoInput?.let { input ->
                input.addOutputSurface(
                    buildSurfaceOutput(
                        surfaceDescriptor,
                        videoOutput::isStreaming,
                        input.infoProviderFlow.value
                    )
                )
            }
        }
    }

    /**
     * Creates a surface output for the given surface.
     *
     * Use it for additional processing.
     *
     * @param surfaceDescriptor the encoder surface
     * @param isStreaming a lambda to check if the surface is streaming
     * @param infoProvider the source info provider for internal processing
     */
    private fun buildSurfaceOutput(
        surfaceDescriptor: SurfaceDescriptor,
        isStreaming: () -> Boolean,
        infoProvider: ISourceInfoProvider?
    ): ISurfaceOutput {
        val cropRect =
            Rect(0, 0, surfaceDescriptor.resolution.width, surfaceDescriptor.resolution.height)
        return SurfaceOutput(
            surfaceDescriptor, isStreaming, SurfaceOutput.TransformationInfo(
                getAspectRatioMode(),
                surfaceDescriptor.targetRotation,
                cropRect,
                isMirroringRequired(),
                infoProvider ?: DefaultSourceInfoProvider()
            )
        )
    }

    /**
     * Gets the aspect ratio mode to calculate the viewport rectangle.
     */
    protected open fun getAspectRatioMode(): AspectRatioMode {
        return AspectRatioMode.PRESERVE
    }

    /**
     * Whether the output surface needs to be mirrored.
     */
    protected open fun isMirroringRequired(): Boolean {
        return false
    }

    private suspend fun getNumOfAudioStreamingOutputSafe(output: IPipelineOutput?): Int {
        return safeOutputCall { outputs ->
            outputs.keys.minus(output).filterIsInstance<IAudioPipelineOutputInternal>()
                .count { it.isStreaming && it.withAudio }
        }
    }

    private suspend fun getNumOfVideoStreamingOutputSafe(output: IPipelineOutput?): Int {
        return safeOutputCall { outputs ->
            outputs.keys.minus(output).filterIsInstance<IVideoPipelineOutputInternal>()
                .count { it.isStreaming && it.withVideo }
        }
    }

    /**
     * Creates and adds an output to the pipeline.
     *
     * @param withAudio whether the output has audio. If the [StreamerPipeline] does not have audio, it will be ignored.
     * @param withVideo whether the output has video. If the [StreamerPipeline] does not have video, it will be ignored.
     * @param endpointFactory the endpoint factory to add the output to
     * @param targetRotation the target rotation of the output
     *
     * @return the [EncodingPipelineOutput] created
     */
    fun createEncodingOutput(
        withAudio: Boolean = this.withAudio,
        withVideo: Boolean = this.withVideo,
        endpointFactory: IEndpointInternal.Factory = DynamicEndpointFactory(),
        @RotationValue targetRotation: Int = context.displayRotation
    ): IConfigurableAudioVideoEncodingPipelineOutput {
        if (isReleaseRequested.get()) {
            throw IllegalStateException("Pipeline is released")
        }
        require(withAudio || withVideo) { "At least one of audio or video must be set" }
        val withAudioCorrected = if (this.withAudio) {
            withAudio
        } else {
            false
        }
        val withVideoCorrected = if (this.withVideo) {
            withVideo
        } else {
            false
        }

        val output =
            EncodingPipelineOutput(
                context,
                withAudioCorrected,
                withVideoCorrected,
                endpointFactory,
                targetRotation
            )
        return addOutput(output)
    }

    /**
     * Adds an output.
     *
     * The output must not be already streaming. Also, audio and video source needs to be null.
     *
     * @param output the output to add
     * @return the [output] added (same as input)
     */
    fun <T : IPipelineOutput> addOutput(output: T): T {
        if (isReleaseRequested.get()) {
            throw IllegalStateException("Pipeline is released")
        }
        require((output is IVideoPipelineOutputInternal) || (output is IAudioPipelineOutputInternal)) {
            "Output must be an audio or video output"
        }
        if (outputs.contains(output)) {
            Logger.w(TAG, "Output $output already added")
            return output
        }
        require(!output.isStreaming) { "Output $output is already streaming" }

        val scope = CoroutineScope(Dispatchers.Default)
        outputs[output] = scope

        try {
            addOutputImpl(output, scope)
        } catch (t: Throwable) {
            runBlocking {
                removeOutput(output)
            }
            throw t
        }
        return output
    }

    private fun addOutputImpl(output: IPipelineOutput, scope: CoroutineScope) {
        if (output is IPipelineEventOutputInternal) {
            require(output.streamEventListener == null) { "Output $output already have a listener" }
            output.streamEventListener = object : IPipelineEventOutputInternal.Listener {
                override suspend fun onStartStream() = withContext(coroutineDispatcher) {
                    require(_audioInput?.sourceFlow?.value != null || _videoInput?.sourceFlow?.value != null) {
                        "At least one audio or video source must be provided"
                    }
                    /**
                     * Verify if the source configuration is still valid with the output configuration.
                     * Another output could have changed the source configuration in the meantime.
                     */
                    if (output.withAudio) {
                        require(withAudio) { "Do not need to set audio as it is a video only streamer" }
                        if (output is IConfigurableAudioPipelineOutput) {
                            val input = requireNotNull(_audioInput) { "Audio input is not set" }
                            val inputSourceConfig =
                                requireNotNull(input.sourceConfigFlow.value) { "Input audio source config is not set" }
                            val outputSourceConfig =
                                requireNotNull(output.audioSourceConfigFlow.value) {
                                    "Output audio source config is not set"
                                }
                            require(outputSourceConfig.isCompatibleWith(inputSourceConfig)) { "Output audio source config is not compatible with input audio source config" }
                        }
                    }
                    if (output.withVideo) {
                        require(withVideo) { "Do not need to set video as it is an audio only streamer" }
                        if (output is IConfigurableVideoPipelineOutput) {
                            val input = requireNotNull(_videoInput) { "Video input is not set" }
                            val inputSourceConfig =
                                requireNotNull(input.sourceConfigFlow.value) { "Input video source config is not set" }
                            val outputSourceConfig =
                                requireNotNull(output.videoSourceConfigFlow.value) {
                                    "Output video codec config is not set"
                                }
                            require(outputSourceConfig.isCompatibleWith(inputSourceConfig)) { "Output video source config is not compatible with input video source config" }
                        }
                    }

                    // Start stream if it is not already started
                    startInputStreams(output)
                }

                override suspend fun onStopStream() = withContext(coroutineDispatcher) {
                    Logger.i(TAG, "Stopping output $output")
                    stopInputStreamsIfNeeded(output)
                }
            }
        } else {
            scope.launch {
                output.isStreamingFlow.collect { isStreaming ->
                    if (isStreaming) {
                        if (output !is IPipelineEventOutputInternal) {
                            startInputStreams(output)
                        }
                    } else {
                        stopInputStreamsIfNeeded(output)
                    }
                }
            }
        }

        if (output is IAudioPipelineOutputInternal) {
            if (withAudio) {
                val audioInput = requireNotNull(_audioInput) { "Audio input is not set" }
                if (audioOutputMode == AudioOutputMode.CALLBACK) {
                    require(output is IAudioCallbackPipelineOutputInternal) {
                        "Output $output must be an audio callback output"
                    }
                    addAudioAsyncOutputIfNeeded(
                        audioInput,
                        output
                    )
                }
                if (output is IConfigurableAudioPipelineOutputInternal) {
                    addEncodingAudioOutput(output)
                }
            } else {
                Logger.w(TAG, "Pipeline has no audio")
            }
        }

        if (output is IVideoPipelineOutputInternal) {
            if (withVideo) {
                addVideoOutputIfNeeded(output, scope)
                if (output is IConfigurableVideoPipelineOutputInternal) {
                    addEncodingVideoOutput(output)
                }
            } else {
                Logger.w(TAG, "Pipeline has no video")
            }
        }
    }

    private suspend fun buildAudioSourceConfig(newAudioSourceConfig: AudioSourceConfig? = null): AudioSourceConfig {
        val audioSourceConfigs = safeStreamingOutputCall { streamingOutputs ->
            streamingOutputs.keys.filterIsInstance<IAudioPipelineOutputInternal>().mapNotNull {
                (it as? IConfigurableAudioPipelineOutputInternal)?.audioSourceConfigFlow?.value
            }.toMutableSet()
        }
        newAudioSourceConfig?.let { audioSourceConfigs.add(it) }
        return SourceConfigUtils.buildAudioSourceConfig(audioSourceConfigs)
    }

    private fun addAudioAsyncOutputIfNeeded(
        audioInput: AudioInput,
        output: IAudioCallbackPipelineOutputInternal
    ) {
        require(outputs.keys.filterIsInstance<IAudioPipelineOutputInternal>().size == 1) {
            "Only one audio output is allowed for sync source"
        }

        output.audioFrameRequestedListener = audioInput.frameRequestedListener
    }

    private fun addEncodingAudioOutput(
        output: IConfigurableAudioPipelineOutputInternal
    ) {
        require(output.audioSourceConfigFlow.value == null) { "Output $output already have an audio source config" }

        // Apply future audio source config
        require(output.audioConfigEventListener == null) { "Output $output already have an audio listener" }
        output.audioConfigEventListener =
            object : IConfigurableAudioPipelineOutputInternal.Listener {
                override suspend fun onSetAudioSourceConfig(newAudioSourceConfig: AudioSourceConfig) {
                    setAudioSourceConfig(buildAudioSourceConfig(newAudioSourceConfig))
                }
            }
    }

    private fun addVideoSurfaceOutputIfNeeded(
        output: IVideoSurfacePipelineOutputInternal, scope: CoroutineScope
    ) {
        scope.launch {
            output.surfaceFlow.runningHistoryNotNull()
                .collect { (previousSurfaceDescriptor, newSurfaceDescriptor) ->
                    Logger.i(TAG, "Surface changed")
                    if (previousSurfaceDescriptor?.surface == newSurfaceDescriptor?.surface) {
                        return@collect
                    }

                    val input = requireNotNull(_videoInput) { "Video input is not set" }

                    previousSurfaceDescriptor?.let {
                        Logger.i(TAG, "Removing previous surface: $previousSurfaceDescriptor")
                        input.removeOutputSurface(it.surface)
                    }
                    if (isReleaseRequested.get()) {
                        Logger.w(TAG, "Pipeline is released, dropping new surface")
                        return@collect
                    }
                    newSurfaceDescriptor?.let {
                        Logger.i(TAG, "Adding new surface: $newSurfaceDescriptor")
                        input.addOutputSurface(
                            buildSurfaceOutput(
                                it,
                                output::isStreaming,
                                input.infoProviderFlow.value
                            )
                        )
                    }
                }
        }
    }

    private fun addVideoOutputIfNeeded(
        output: IVideoPipelineOutputInternal, scope: CoroutineScope
    ) {
        if (withVideo) {
            when {
                output is IVideoSurfacePipelineOutputInternal -> {
                    addVideoSurfaceOutputIfNeeded(output, scope)
                }

                else -> throw NotImplementedError("Output type $output is not supported")
            }
        } else {
            Logger.w(TAG, "Pipeline has no video")
        }
    }

    private suspend fun buildVideoSourceConfig(newVideoSourceConfig: VideoSourceConfig? = null): VideoSourceConfig {
        val videoSourceConfigs =
            safeStreamingOutputCall { streamingOutputs ->
                streamingOutputs.keys.filterIsInstance<IVideoPipelineOutputInternal>()
                    .filterIsInstance<IConfigurableVideoPipelineOutputInternal>()
                    .mapNotNull { it.videoSourceConfigFlow.value }.toMutableSet()
            }
        newVideoSourceConfig?.let { videoSourceConfigs.add(it) }
        return SourceConfigUtils.buildVideoSourceConfig(videoSourceConfigs)
    }

    private fun addEncodingVideoOutput(
        output: IConfigurableVideoPipelineOutputInternal
    ) {
        require(output.videoSourceConfigFlow.value == null) { "Output $output already have a video source config" }

        // Apply future video source config
        require(output.videoConfigEventListener == null) { "Output $output already have a video listener" }
        output.videoConfigEventListener =
            object : IConfigurableVideoPipelineOutputInternal.Listener {
                override suspend fun onSetVideoSourceConfig(newVideoSourceConfig: VideoSourceConfig) {
                    setVideoSourceConfig(buildVideoSourceConfig(newVideoSourceConfig))
                }
            }
    }

    /**
     * Removes an output.
     *
     * It will stop the stream.
     */
    private suspend fun detachOutput(output: IPipelineOutput) {
        Logger.i(TAG, "Removing output $output")
        output.stopStream()

        // Clean streamer output
        if (output is IConfigurableVideoPipelineOutputInternal) {
            output.videoConfigEventListener = null
        }
        if (output is IConfigurableAudioPipelineOutputInternal) {
            output.audioConfigEventListener = null
        }
        if (output is IPipelineEventOutputInternal) {
            output.streamEventListener = null
        }
        if (output is IAudioCallbackPipelineOutputInternal) {
            output.audioFrameRequestedListener = null
        }
        if (output is IVideoSurfacePipelineOutputInternal) {
            output.surfaceFlow.value?.let {
                _videoInput?.removeOutputSurface(it.surface)
            }
        }
        if (output is IVideoCallbackPipelineOutputInternal) {
            output.videoFrameRequestedListener = null
        }
    }

    /**
     * Removes an output.
     *
     * It will stop the stream.
     */
    suspend fun removeOutput(output: IPipelineOutput) {
        if (isReleaseRequested.get()) {
            throw IllegalStateException("Pipeline is released")
        }
        if (!outputs.contains(output)) {
            Logger.w(TAG, "Output $output not found")
            return
        }

        detachOutput(output)
        outputs[output]?.cancel()

        safeOutputCall { outputs ->
            outputs.remove(output)
        }
    }

    private suspend fun startInputStreams(output: IPipelineOutput) =
        withContext(coroutineDispatcher) {
            Logger.i(TAG, "Starting input streams for output: ${output.javaClass.simpleName}")
            if (output.withAudio) {
                require(_audioInput?.sourceFlow?.value != null) { "At least one audio source must be provided" }
            }
            if (output.withVideo) {
                require(_videoInput?.sourceFlow?.value != null) { "At least one video source must be provided" }
            }
            val isAudioSourceStreaming = if (output.withAudio) {
                val input = requireNotNull(_audioInput)
                val wasStreaming = input.isStreamingFlow.value
                Logger.i(TAG, "Starting audio input stream")
                input.startStream()
                wasStreaming
            } else {
                false
            }
            if (output.withVideo) {
                val input = requireNotNull(_videoInput)
                try {
                    Logger.i(TAG, "Starting video input stream")
                    input.startStream()
                } catch (t: Throwable) {
                    Logger.e(TAG, "Failed to start video input stream: ${t.message}", t)
                    // Restore audio source state
                    if (!isAudioSourceStreaming) {
                        _audioInput?.stopStream()
                    }
                    throw t
                }
            }
            _isStreamingFlow.emit(true)
            Logger.i(TAG, "Input streams started successfully")
        }

    /**
     * Try to start all streams.
     *
     * If an [IEncodingPipelineOutput] is not opened, it won't start the stream and will throw an
     * exception. But the other outputs will be started.
     */
<<<<<<< HEAD
    suspend fun startStream() = withContext(coroutineDispatcher) {
        Logger.i(TAG, "Starting stream")
=======
    override suspend fun startStream() = withContext(coroutineDispatcher) {
>>>>>>> 6bbbd902
        if (isReleaseRequested.get()) {
            Logger.e(TAG, "Cannot start stream: Pipeline is released")
            throw IllegalStateException("Pipeline is released")
        }
        val exceptions = mutableListOf<Throwable>()
        safeOutputCall { outputs ->
            outputs.keys.forEach {
                try {
                    Logger.i(TAG, "Starting output: ${it.javaClass.simpleName}")
                    it.startStream()
                } catch (t: Throwable) {
<<<<<<< HEAD
                    Logger.e(TAG, "Failed to start output ${it.javaClass.simpleName}: ${t.message}", t)
=======
                    exceptions += t
                    Logger.w(TAG, "startStream: Can't start output $it: ${t.message}")
>>>>>>> 6bbbd902
                }
            }
        }
        if (exceptions.isNotEmpty()) {
            if (exceptions.size == 1) {
                throw exceptions.first()
            } else {
                throw MultiException(exceptions)
            }
        }
    }

    /**
     * Stops all inputs streams.
     */
    private suspend fun stopInputStreams() = withContext(coroutineDispatcher) {
        Logger.i(TAG, "Stopping input streams")
        try {
            try {
<<<<<<< HEAD
                audioInput?.stopStream()
                Logger.i(TAG, "Audio input stream stopped")
=======
                _audioInput?.stopStream()
>>>>>>> 6bbbd902
            } catch (t: Throwable) {
                Logger.e(TAG, "Failed to stop audio input stream: ${t.message}", t)
            }
            try {
<<<<<<< HEAD
                videoInput?.stopStream()
                Logger.i(TAG, "Video input stream stopped")
=======
                _videoInput?.stopStream()
>>>>>>> 6bbbd902
            } catch (t: Throwable) {
                Logger.e(TAG, "Failed to stop video input stream: ${t.message}", t)
            }
        } finally {
            _isStreamingFlow.emit(false)
            Logger.i(TAG, "Input streams stopped")
        }
    }

    /**
     * Stops input streams that are no longer needed.
     */
    private suspend fun stopInputStreamsIfNeeded(output: IPipelineOutput) =
        withContext(coroutineDispatcher) {
            // If sources are not streaming, do nothing
            var isAudioSourceStreaming = _audioInput != null && _audioInput.isStreamingFlow.value
            var isVideoSourceStreaming = _videoInput != null && _videoInput.isStreamingFlow.value
            if (!isAudioSourceStreaming && !isVideoSourceStreaming) {
                return@withContext
            }

            // Stop audio input if it is the last audio output
            if (output.withAudio && getNumOfAudioStreamingOutputSafe(output) == 0) {
                Logger.d(TAG, "No more audio output. Stopping audio input.")
                try {
                    _audioInput?.stopStream()
                } catch (t: Throwable) {
                    Logger.w(TAG, "stopStream: Can't stop audio input: ${t.message}")
                }
            }
            // Stop video input if it is the last video output
            if (output.withVideo && getNumOfVideoStreamingOutputSafe(output) == 0) {
                Logger.d(TAG, "No more video output. Stopping video input.")
                try {
                    _videoInput?.stopStream()
                } catch (t: Throwable) {
                    Logger.w(TAG, "stopStream: Can't stop video input: ${t.message}")
                }
            }

            // set isStreamingFlow to false if no more inputs are streaming
            isAudioSourceStreaming = _audioInput != null && _audioInput.isStreamingFlow.value
            isVideoSourceStreaming = _videoInput != null && _videoInput.isStreamingFlow.value
            if (!isAudioSourceStreaming && !isVideoSourceStreaming) {
                _isStreamingFlow.emit(false)
            }
        }

    private suspend fun stopOutputStreams() {
        /**
         *  [stopInputStreamsIfNeeded] is called when all outputs are stopped.
         */
        safeStreamingOutputCall { outputs ->
            outputs.forEach {
                it.value.launch {
                    try {
                        it.key.stopStream()
                    } catch (t: Throwable) {
                        Logger.w(TAG, "stopStream: Can't stop output $it: ${t.message}")
                    }
                }
            }
        }
    }

    /**
     * Stops all streams.
     *
     * It stops audio and video sources and calls [IPipelineOutput.stopStream] on all outputs.
     */
    override suspend fun stopStream() = withContext(coroutineDispatcher) {
        if (isReleaseRequested.get()) {
            throw IllegalStateException("Pipeline is released")
        }

        // Sources
        stopInputStreams()

        // Outputs
        stopOutputStreams()
    }

    private suspend fun releaseSources() {
        try {
            _audioInput?.release()
        } catch (t: Throwable) {
            Logger.w(TAG, "release: Can't release audio input: ${t.message}")
        }
        try {
            _videoInput?.release()
        } catch (t: Throwable) {
            Logger.w(TAG, "release: Can't release video input: ${t.message}")
        }
    }

    /**
     * Releases all resources.
     *
     * It releases the audio and video sources and the processors.
     * It also calls [IPipelineOutput.release] on all outputs.
     */
    override suspend fun release() = withContext(coroutineDispatcher) {
        if (isReleaseRequested.getAndSet(true)) {
            Logger.w(TAG, "Already released")
            return@withContext
        }
        Logger.d(TAG, "Releasing pipeline")

        // Sources
        try {
            releaseSources()
        } catch (t: Throwable) {
            Logger.w(TAG, "release: Can't release sources: ${t.message}")
        }

        Logger.d(TAG, "Sources released")
        // Outputs
        safeOutputCall { outputs ->
            outputs.entries.forEach { (output, scope) ->
                try {
                    detachOutput(output)
                } catch (t: Throwable) {
                    Logger.w(TAG, "release: Can't detach output $output: ${t.message}")
                }
                try {
                    output.release()
                } catch (t: Throwable) {
                    Logger.w(TAG, "release: Can't release output $output: ${t.message}")
                }
                scope.cancel()
            }
            outputs.clear()
        }
        coroutineScope.cancel()
    }

    private suspend fun <T> safeOutputCall(block: suspend (MutableMap<IPipelineOutput, CoroutineScope>) -> T) =
        withContext(coroutineDispatcher) {
            outputMapMutex.withLock {
                block(outputs)
            }
        }

    private suspend fun <T> safeStreamingOutputCall(block: suspend (Map<IPipelineOutput, CoroutineScope>) -> T) =
        safeOutputCall { outputs ->
            val streamingOutputs = outputs.filter { it.key.isStreamingFlow.value }
            block(streamingOutputs)
        }

    companion object {
        private const val TAG = "StreamerPipeline"
    }

    /**
     * Audio output mode.
     */
    enum class AudioOutputMode {
        /**
         * The audio is pushed to the output.
         */
        PUSH,

        /**
         * The audio is pulled by the output.
         */
        CALLBACK,
    }
}

/**
 * Clean and reset the pipeline synchronously.
 *
 * @see [StreamerPipeline.release]
 */
fun StreamerPipeline.releaseBlocking() = runBlocking {
    release()
}<|MERGE_RESOLUTION|>--- conflicted
+++ resolved
@@ -766,12 +766,7 @@
      * If an [IEncodingPipelineOutput] is not opened, it won't start the stream and will throw an
      * exception. But the other outputs will be started.
      */
-<<<<<<< HEAD
-    suspend fun startStream() = withContext(coroutineDispatcher) {
-        Logger.i(TAG, "Starting stream")
-=======
     override suspend fun startStream() = withContext(coroutineDispatcher) {
->>>>>>> 6bbbd902
         if (isReleaseRequested.get()) {
             Logger.e(TAG, "Cannot start stream: Pipeline is released")
             throw IllegalStateException("Pipeline is released")
@@ -783,12 +778,8 @@
                     Logger.i(TAG, "Starting output: ${it.javaClass.simpleName}")
                     it.startStream()
                 } catch (t: Throwable) {
-<<<<<<< HEAD
-                    Logger.e(TAG, "Failed to start output ${it.javaClass.simpleName}: ${t.message}", t)
-=======
                     exceptions += t
                     Logger.w(TAG, "startStream: Can't start output $it: ${t.message}")
->>>>>>> 6bbbd902
                 }
             }
         }
@@ -808,22 +799,12 @@
         Logger.i(TAG, "Stopping input streams")
         try {
             try {
-<<<<<<< HEAD
-                audioInput?.stopStream()
-                Logger.i(TAG, "Audio input stream stopped")
-=======
                 _audioInput?.stopStream()
->>>>>>> 6bbbd902
             } catch (t: Throwable) {
                 Logger.e(TAG, "Failed to stop audio input stream: ${t.message}", t)
             }
             try {
-<<<<<<< HEAD
-                videoInput?.stopStream()
-                Logger.i(TAG, "Video input stream stopped")
-=======
                 _videoInput?.stopStream()
->>>>>>> 6bbbd902
             } catch (t: Throwable) {
                 Logger.e(TAG, "Failed to stop video input stream: ${t.message}", t)
             }
