--- conflicted
+++ resolved
@@ -112,16 +112,8 @@
  */
 @RequiresApi(Build.VERSION_CODES.Q)
 class MediaProjectionAudioSourceFactory(
-<<<<<<< HEAD
-    effects: Set<UUID> = setOf(
-        AudioEffect.EFFECT_TYPE_AEC,
-//        AudioEffect.EFFECT_TYPE_NS
-    ),
-    private val activityResult: ActivityResult? = null
-=======
     private val mediaProjection: MediaProjection,
     effects: Set<UUID> = defaultAudioEffects
->>>>>>> 6bbbd902
 ) : AudioRecordSourceFactory(effects) {
     override suspend fun createImpl(context: Context): AudioRecordSource {
         return MediaProjectionAudioSource(mediaProjection)
