/*
 * Copyright (C) 2024 Thibault B.
 *
 * Licensed under the Apache License, Version 2.0 (the "License");
 * you may not use this file except in compliance with the License.
 * You may obtain a copy of the License at
 *
 * http://www.apache.org/licenses/LICENSE-2.0
 *
 * Unless required by applicable law or agreed to in writing, software
 * distributed under the License is distributed on an "AS IS" BASIS,
 * WITHOUT WARRANTIES OR CONDITIONS OF ANY KIND, either express or implied.
 * See the License for the specific language governing permissions and
 * limitations under the License.
 */
package io.github.thibaultbee.streampack.core.elements.sources.audio.audiorecord

import android.content.Context
import android.media.AudioFormat
import android.media.AudioRecord
import android.media.MediaRecorder
import android.os.Build
import io.github.thibaultbee.streampack.core.elements.sources.audio.AudioSourceConfig
import io.github.thibaultbee.streampack.core.elements.sources.audio.IAudioSourceInternal
import java.util.UUID

/**
 * The [MicrophoneSource] class is an implementation of [AudioRecordSource] that captures audio
 * from the microphone.
 */
internal class MicrophoneSource : AudioRecordSource() {
    override fun buildAudioRecord(config: AudioSourceConfig, bufferSize: Int): AudioRecord {
        return if (Build.VERSION.SDK_INT >= Build.VERSION_CODES.M) {
            val audioFormat = AudioFormat.Builder()
                .setEncoding(config.byteFormat)
                .setSampleRate(config.sampleRate)
                .setChannelMask(config.channelConfig)
                .build()

            AudioRecord.Builder()
                .setAudioFormat(audioFormat)
                .setBufferSizeInBytes(bufferSize)
                .setAudioSource(MediaRecorder.AudioSource.DEFAULT)
                .build()
        } else {
            AudioRecord(
                MediaRecorder.AudioSource.DEFAULT,
                config.sampleRate,
                config.channelConfig,
                config.byteFormat,
                bufferSize
            )
        }
    }
}

/**
 * A factory to create a [MicrophoneSource].
 *
 * @param effects a set of audio effects to apply to the audio source
 */
class MicrophoneSourceFactory(
<<<<<<< HEAD
    effects: Set<UUID> = setOf(
        AudioEffect.EFFECT_TYPE_AEC,
//        AudioEffect.EFFECT_TYPE_NS
    )
=======
    effects: Set<UUID> = defaultAudioEffects
>>>>>>> 6bbbd902
) :
    AudioRecordSourceFactory(effects) {
    override suspend fun createImpl(context: Context) = MicrophoneSource()

    override fun isSourceEquals(source: IAudioSourceInternal?): Boolean {
        return source is MicrophoneSource
    }
}<|MERGE_RESOLUTION|>--- conflicted
+++ resolved
@@ -60,14 +60,7 @@
  * @param effects a set of audio effects to apply to the audio source
  */
 class MicrophoneSourceFactory(
-<<<<<<< HEAD
-    effects: Set<UUID> = setOf(
-        AudioEffect.EFFECT_TYPE_AEC,
-//        AudioEffect.EFFECT_TYPE_NS
-    )
-=======
     effects: Set<UUID> = defaultAudioEffects
->>>>>>> 6bbbd902
 ) :
     AudioRecordSourceFactory(effects) {
     override suspend fun createImpl(context: Context) = MicrophoneSource()
